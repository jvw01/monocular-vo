import os
import numpy as np
import cv2
import matplotlib as plt

<<<<<<< HEAD
# %% Setup
ds = 2 # 0: KITTI, 1: Malaga, 2: parking
parking_path = "" #"data/parking/images/"
malaga_path = "" #data/malaga/Images/"
kitti_path = "" #data/kitti/image_0/"


if ds == 0:
    assert 'kitti_path' in locals()
    ground_truth = np.loadtxt(os.path.join(kitti_path, 'data/kitti/poses/05.txt'))
    ground_truth = ground_truth[:, [-9, -1]] #not sure why they want these particular values[end-8 end8]
    print(ground_truth)
    print(len(ground_truth))
=======
# Setup
dataset = 2  # 0: KITTI, 1: Malaga, 2: parking

if dataset == 0:
    assert 'kitti_path' in locals(), "Variable 'kitti_path' must be defined"
    ground_truth = np.loadtxt(os.path.join(kitti_path, 'poses/05.txt'))
    ground_truth = ground_truth[:, [-9, -1]] #[end-8 end8]
>>>>>>> 2d26c530
    last_frame = 4540
    K = np.array([
        [718.856, 0, 607.1928],
        [0, 718.856, 185.2157],
        [0, 0, 1]
    ])
<<<<<<< HEAD
elif ds == 1:
    assert 'malaga_path' in locals()
=======
elif dataset == 1:
    assert 'malaga_path' in locals(), "Variable 'malaga_path' must be defined"
>>>>>>> 2d26c530
    images = sorted(os.listdir(os.path.join(malaga_path, 
                  'data/malaga/malaga-urban-dataset-extract-07_rectified_800x600_Images/')))
    left_images = images[0::2]
    #print(left_images) #correct
    last_frame = len(left_images) 
    #print(last_frame) #2121 correct
    K = np.array([
        [621.18428, 0, 404.0076],
        [0, 621.18428, 309.05989],
        [0, 0, 1]
    ])
<<<<<<< HEAD
elif ds == 2:
    assert 'parking_path' in locals()
=======
elif dataset == 2:
    assert 'parking_path' in locals(), "Variable 'parking_path' must be defined"
>>>>>>> 2d26c530
    last_frame = 598
    K = np.loadtxt(os.path.join(parking_path, 'data/parking/K.txt'))
    #print(K)
    ground_truth = np.loadtxt(os.path.join(parking_path, 'data/parking/poses.txt'))
    ground_truth = ground_truth[:, [-9, -1]] #correct (matlab=[end-8 end])
    print(ground_truth)
    plt.plot(ground_truth[1],ground_truth[0])
    plt.show()
else:
    raise AssertionError("Invalid dataset selection")

# Bootstrap
# Need to set bootstrap_frames
<<<<<<< HEAD
if ds == 0:
    img0 = cv2.imread(os.path.join(kitti_path, 'data/kitti/05/image_0/', 
=======
bootstrap_frames = [0, 2]

if dataset == 0:
    img0 = cv2.imread(os.path.join(kitti_path, '05/image_0', 
>>>>>>> 2d26c530
                    f"{bootstrap_frames[0]:06d}.png"), cv2.IMREAD_GRAYSCALE)
    img1 = cv2.imread(os.path.join(kitti_path, 'data/kitti/05/image_0/', 
                    f"{bootstrap_frames[1]:06d}.png"), cv2.IMREAD_GRAYSCALE)
elif dataset == 1:
    img0 = cv2.imread(os.path.join(malaga_path, 
                    'data/malaga/malaga-urban-dataset-extract-07_rectified_800x600_Images/', 
                    left_images[bootstrap_frames[0]]), cv2.IMREAD_GRAYSCALE)
    img1 = cv2.imread(os.path.join(malaga_path, 
                    'data/malaga/malaga-urban-dataset-extract-07_rectified_800x600_Images/', 
                    left_images[bootstrap_frames[1]]), cv2.IMREAD_GRAYSCALE)
elif dataset == 2:
    img0 = cv2.imread(os.path.join(parking_path, 
                    f"data/parking/images/img_{bootstrap_frames[0]:05d}.png"), cv2.IMREAD_GRAYSCALE)
    img1 = cv2.imread(os.path.join(parking_path, 
                    f"data/parking/images/img_{bootstrap_frames[1]:05d}.png"), cv2.IMREAD_GRAYSCALE)
else:
    raise AssertionError("Invalid dataset selection")

# Continuous operation
range_frames = range(bootstrap_frames[1] + 1, last_frame + 1)
prev_img = None

for i in range_frames:
<<<<<<< HEAD
    print(f"\n\nProcessing frame {i}\n{'=' * 21}\n") #fprintf('\n\nProcessing frame %d\n=====================\n', i);
    if ds == 0:
        image = cv2.imread(os.path.join(kitti_path, 'data/kitti/05/image_0/', f"{i:06d}.png"), cv2.IMREAD_GRAYSCALE)
    elif ds == 1:
=======
    print(f"\n\nProcessing frame {i}\n{'=' * 21}\n")
    if dataset == 0:
        image = cv2.imread(os.path.join(kitti_path, '05/image_0', f"{i:06d}.png"), cv2.IMREAD_GRAYSCALE)
    elif dataset == 1:
>>>>>>> 2d26c530
        image = cv2.imread(os.path.join(malaga_path, 
                        'data/malaga/malaga-urban-dataset-extract-07_rectified_800x600_Images/', 
                        left_images[i]), cv2.IMREAD_GRAYSCALE)
    elif dataset == 2:
        image = cv2.imread(os.path.join(parking_path, 
                        f"data/parking/images/img_{i:05d}.png"), cv2.IMREAD_GRAYSCALE)
    else:
        raise AssertionError("Invalid dataset selection")
    
    # Ensures plots refresh
    cv2.waitKey(10)
    
    prev_img = image<|MERGE_RESOLUTION|>--- conflicted
+++ resolved
@@ -3,42 +3,27 @@
 import cv2
 import matplotlib as plt
 
-<<<<<<< HEAD
-# %% Setup
-ds = 2 # 0: KITTI, 1: Malaga, 2: parking
+# Setup
+dataset = 2 # 0: KITTI, 1: Malaga, 2: parking
 parking_path = "" #"data/parking/images/"
 malaga_path = "" #data/malaga/Images/"
 kitti_path = "" #data/kitti/image_0/"
 
 
-if ds == 0:
+if dataset == 0:
     assert 'kitti_path' in locals()
     ground_truth = np.loadtxt(os.path.join(kitti_path, 'data/kitti/poses/05.txt'))
     ground_truth = ground_truth[:, [-9, -1]] #not sure why they want these particular values[end-8 end8]
     print(ground_truth)
     print(len(ground_truth))
-=======
-# Setup
-dataset = 2  # 0: KITTI, 1: Malaga, 2: parking
-
-if dataset == 0:
-    assert 'kitti_path' in locals(), "Variable 'kitti_path' must be defined"
-    ground_truth = np.loadtxt(os.path.join(kitti_path, 'poses/05.txt'))
-    ground_truth = ground_truth[:, [-9, -1]] #[end-8 end8]
->>>>>>> 2d26c530
     last_frame = 4540
     K = np.array([
         [718.856, 0, 607.1928],
         [0, 718.856, 185.2157],
         [0, 0, 1]
     ])
-<<<<<<< HEAD
-elif ds == 1:
+elif dataset == 1:
     assert 'malaga_path' in locals()
-=======
-elif dataset == 1:
-    assert 'malaga_path' in locals(), "Variable 'malaga_path' must be defined"
->>>>>>> 2d26c530
     images = sorted(os.listdir(os.path.join(malaga_path, 
                   'data/malaga/malaga-urban-dataset-extract-07_rectified_800x600_Images/')))
     left_images = images[0::2]
@@ -50,13 +35,8 @@
         [0, 621.18428, 309.05989],
         [0, 0, 1]
     ])
-<<<<<<< HEAD
-elif ds == 2:
+elif dataset == 2:
     assert 'parking_path' in locals()
-=======
-elif dataset == 2:
-    assert 'parking_path' in locals(), "Variable 'parking_path' must be defined"
->>>>>>> 2d26c530
     last_frame = 598
     K = np.loadtxt(os.path.join(parking_path, 'data/parking/K.txt'))
     #print(K)
@@ -70,15 +50,10 @@
 
 # Bootstrap
 # Need to set bootstrap_frames
-<<<<<<< HEAD
-if ds == 0:
-    img0 = cv2.imread(os.path.join(kitti_path, 'data/kitti/05/image_0/', 
-=======
 bootstrap_frames = [0, 2]
 
 if dataset == 0:
-    img0 = cv2.imread(os.path.join(kitti_path, '05/image_0', 
->>>>>>> 2d26c530
+    img0 = cv2.imread(os.path.join(kitti_path, 'data/kitti/05/image_0/', 
                     f"{bootstrap_frames[0]:06d}.png"), cv2.IMREAD_GRAYSCALE)
     img1 = cv2.imread(os.path.join(kitti_path, 'data/kitti/05/image_0/', 
                     f"{bootstrap_frames[1]:06d}.png"), cv2.IMREAD_GRAYSCALE)
@@ -102,17 +77,10 @@
 prev_img = None
 
 for i in range_frames:
-<<<<<<< HEAD
-    print(f"\n\nProcessing frame {i}\n{'=' * 21}\n") #fprintf('\n\nProcessing frame %d\n=====================\n', i);
-    if ds == 0:
-        image = cv2.imread(os.path.join(kitti_path, 'data/kitti/05/image_0/', f"{i:06d}.png"), cv2.IMREAD_GRAYSCALE)
-    elif ds == 1:
-=======
     print(f"\n\nProcessing frame {i}\n{'=' * 21}\n")
     if dataset == 0:
-        image = cv2.imread(os.path.join(kitti_path, '05/image_0', f"{i:06d}.png"), cv2.IMREAD_GRAYSCALE)
+        image = cv2.imread(os.path.join(kitti_path, 'data/kitti/05/image_0/', f"{i:06d}.png"), cv2.IMREAD_GRAYSCALE)
     elif dataset == 1:
->>>>>>> 2d26c530
         image = cv2.imread(os.path.join(malaga_path, 
                         'data/malaga/malaga-urban-dataset-extract-07_rectified_800x600_Images/', 
                         left_images[i]), cv2.IMREAD_GRAYSCALE)
